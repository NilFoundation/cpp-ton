--- conflicted
+++ resolved
@@ -268,12 +268,8 @@
 add_library(ton_crypto STATIC ${TON_CRYPTO_SOURCE})
 target_include_directories(ton_crypto PUBLIC $<BUILD_INTERFACE:${CMAKE_CURRENT_SOURCE_DIR}>
 	$<BUILD_INTERFACE:${CMAKE_CURRENT_SOURCE_DIR}/..>)
-<<<<<<< HEAD
 target_link_libraries(ton_crypto PUBLIC ${OPENSSL_CRYPTO_LIBRARY} tdutils
-                      crypto3::zk crypto3::ff crypto3::fft boost::multiprecision)
-=======
-target_link_libraries(ton_crypto PUBLIC ${OPENSSL_CRYPTO_LIBRARY} tdutils tddb_utils)
->>>>>>> 2a4ed655
+    tddb_utils crypto3::zk crypto3::ff crypto3::fft boost::multiprecision)
 if (NOT WIN32)
   target_link_libraries(ton_crypto PUBLIC dl z)
 endif()
